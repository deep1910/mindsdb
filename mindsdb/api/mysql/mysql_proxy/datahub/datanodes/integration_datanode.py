from sqlalchemy.types import (
    Integer, Float, Text
)
from mindsdb_sql.parser.ast import Insert, Identifier, CreateTable, TableColumn, DropTables

from mindsdb.api.mysql.mysql_proxy.datahub.datanodes.datanode import DataNode
from mindsdb.utilities.log import log
from mindsdb.api.mysql.mysql_proxy.libs.constants.response_type import RESPONSE_TYPE
from mindsdb.api.mysql.mysql_proxy.datahub.classes.tables_row import TablesRow, TABLES_ROW_TYPE


class IntegrationDataNode(DataNode):
    type = 'integration'

    def __init__(self, integration_name, ds_type, integration_controller):
        self.integration_name = integration_name
        self.ds_type = ds_type
        self.integration_controller = integration_controller
        self.integration_handler = self.integration_controller.get_handler(self.integration_name)

    def get_type(self):
        return self.type

    def get_tables(self):
        response = self.integration_handler.get_tables()
        if response.type is RESPONSE_TYPE.TABLE:
            result_dict = response.data_frame.to_dict(orient='records')
            result = []
            for row in result_dict:
                result.append(TablesRow.from_dict(row))
            return result
        else:
            raise Exception(f"Can't get tables: {response.error_message}")

    def has_table(self, tableName):
        return True

    def get_table_columns(self, tableName):
        return []

<<<<<<< HEAD
    def create_table(self, table_name_parts, columns, data):
=======
    def create_table(self, table_name_parts, columns, data, is_replace=False, is_create=False):
        # is_create - create table
        # is_replace - drop table if exists
        # is_create==False and is_replace==False: just insert

        dso, _creation_info = self.data_store.create_datasource(self.integration_name, {'query': 'select 1'})
        if hasattr(dso, 'execute') is False:
            raise Exception(f"Cant create table in {self.integration_name}")
>>>>>>> 38473be1
        if self.ds_type not in ('postgres', 'mysql', 'mariadb'):
            raise Exception(f'At this moment is no possible to create table in "{self.ds_type}"')

        table_columns_meta = []
        table_columns = []
        for table in columns:
            for column in columns[table]:
                column_type = None
                for row in data:
                    column_value = row[table][column]
                    if isinstance(column_value, int):
                        column_type = Integer
                    elif isinstance(column_value, float):
                        column_type = Float
                    elif isinstance(column_value, str):
                        column_type = Text
                column_type = column_type or Text
                table_columns.append(
                    TableColumn(
                        name=column[-1],
                        type=column_type
                    )
                )
                table_columns_meta.append({
                    'table': table,
                    'name': column,
                    'type': column_type
                })

<<<<<<< HEAD
        drop_ast = DropTables(
            tables=[Identifier(parts=table_name_parts)],
            if_exists=True
        )

        self.integration_handler.native(create_table_ast)
        self.integration_handler.native(drop_ast)
=======
        if is_replace:
            # drop
            drop_ast = DropTables(
                tables=[Identifier(parts=table_name_parts)],
                if_exists=True
            )

            drop_query_str = renderer.get_string(drop_ast, with_failback=False)
            dso.execute(drop_query_str)

            is_create = True

        if is_create:

            create_table_ast = CreateTable(
                name=Identifier(parts=table_name_parts),
                columns=table_columns,
                is_replace=True
            )

            create_query_str = renderer.get_string(create_table_ast, with_failback=False)
            dso.execute(create_query_str)
>>>>>>> 38473be1

        insert_columns = [Identifier(parts=[x['name'][-1]]) for x in table_columns_meta]
        formatted_data = []
        for row in data:
            new_row = []
            for column_meta in table_columns_meta:
                value = row[column_meta['table']][column_meta['name']]
                python_type = str
                if column_meta['type'] == Integer:
                    python_type = int
                elif column_meta['type'] == Float:
                    python_type = float

                try:
                    value = python_type(value) if value is not None else value
                except Exception:
                    pass
                new_row.append(value)
            formatted_data.append(new_row)

        insert_ast = Insert(
            table=Identifier(parts=table_name_parts),
            columns=insert_columns,
            values=formatted_data
        )

        self.integration_handler.native(insert_ast)

    # TODO rename to 'query'
    def select(self, query):
        result = self.integration_handler.query(query)

        if result.get('type') == RESPONSE_TYPE.ERROR:
            raise Exception(result.get('error_message', ''))
        if result.get('type') == RESPONSE_TYPE.OK:
            return

        df = result['data_frame']
        columns_info = [
            {
                'name': k,
                'type': v
            }
            for k, v in df.dtypes.items()
        ]
        data = df.to_dict(orient='records')
        return data, columns_info<|MERGE_RESOLUTION|>--- conflicted
+++ resolved
@@ -38,18 +38,11 @@
     def get_table_columns(self, tableName):
         return []
 
-<<<<<<< HEAD
-    def create_table(self, table_name_parts, columns, data):
-=======
     def create_table(self, table_name_parts, columns, data, is_replace=False, is_create=False):
         # is_create - create table
         # is_replace - drop table if exists
         # is_create==False and is_replace==False: just insert
 
-        dso, _creation_info = self.data_store.create_datasource(self.integration_name, {'query': 'select 1'})
-        if hasattr(dso, 'execute') is False:
-            raise Exception(f"Cant create table in {self.integration_name}")
->>>>>>> 38473be1
         if self.ds_type not in ('postgres', 'mysql', 'mariadb'):
             raise Exception(f'At this moment is no possible to create table in "{self.ds_type}"')
 
@@ -79,38 +72,23 @@
                     'type': column_type
                 })
 
-<<<<<<< HEAD
-        drop_ast = DropTables(
-            tables=[Identifier(parts=table_name_parts)],
-            if_exists=True
-        )
-
-        self.integration_handler.native(create_table_ast)
-        self.integration_handler.native(drop_ast)
-=======
         if is_replace:
             # drop
             drop_ast = DropTables(
                 tables=[Identifier(parts=table_name_parts)],
                 if_exists=True
             )
-
-            drop_query_str = renderer.get_string(drop_ast, with_failback=False)
-            dso.execute(drop_query_str)
-
+            self.integration_handler.query(drop_ast)
             is_create = True
 
         if is_create:
-
             create_table_ast = CreateTable(
                 name=Identifier(parts=table_name_parts),
                 columns=table_columns,
                 is_replace=True
             )
 
-            create_query_str = renderer.get_string(create_table_ast, with_failback=False)
-            dso.execute(create_query_str)
->>>>>>> 38473be1
+            self.integration_handler.query(create_table_ast)
 
         insert_columns = [Identifier(parts=[x['name'][-1]]) for x in table_columns_meta]
         formatted_data = []
