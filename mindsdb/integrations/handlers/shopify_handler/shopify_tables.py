--- conflicted
+++ resolved
@@ -287,20 +287,11 @@
         self.update_customers(customer_ids, values_to_update)
 
     def delete(self, query: ast.Delete) -> None:
-<<<<<<< HEAD
-        """
-        Deletes data from the Shopify "DELETE /customers" API endpoint.
+        """Deletes data from the Shopify "DELETE /customers" API endpoint.
 
         Parameters
         ----------
         query : ast.Delete
-=======
-        """Deletes data from the Shopify "DELETE /customers" API endpoint.
-
-        Parameters
-        ----------
-        query : ast.Insert
->>>>>>> 4c4ce33a
            Given SQL DELETE query
 
         Returns
@@ -312,10 +303,6 @@
         ValueError
             If the query contains an unsupported condition
         """
-<<<<<<< HEAD
-=======
-
->>>>>>> 4c4ce33a
         delete_statement_parser = DELETEQueryParser(query)
         where_conditions = delete_statement_parser.parse_query()
 
@@ -331,10 +318,6 @@
         customer_ids = customers_df['id'].tolist()
         self.delete_customers(customer_ids)
 
-<<<<<<< HEAD
-=======
-
->>>>>>> 4c4ce33a
     def get_columns(self) -> List[Text]:
         return pd.json_normalize(self.get_customers(limit=1)).columns.tolist()
 
@@ -369,20 +352,12 @@
     def delete_customers(self, customer_ids: List[int]) -> None:
         api_session = self.handler.connect()
         shopify.ShopifyResource.activate_session(api_session)
-<<<<<<< HEAD
+
         for customer_id in customer_ids:
             customer = shopify.Customer.find(customer_id)
             customer.delete()
             logger.info(f'Customer {customer_id} deleted')
-=======
-
-        for customer_id in customer_ids:
-            customer = shopify.Customer.find(customer_id)
-            customer.destroy()
-            logger.info(f'Customer {customer_id} deleted')
-
-
->>>>>>> 4c4ce33a
+
 
 class OrdersTable(APITable):
     """The Shopify Orders Table implementation"""
