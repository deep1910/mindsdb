"""
This module defines the wrapper for ML engines which abstracts away a lot of complexity.

In particular, three big components are included:

    - `BaseMLEngineExec` class: this class wraps any object that inherits from `BaseMLEngine` and exposes some endpoints
      normally associated with a DB handler (e.g. `native_query`, `get_tables`), as well as other ML-specific behaviors,
      like `learn()` or `predict()`. Note that while these still have to be implemented at the engine level, the burden
      on that class is lesser given that it only needs to return a pandas DataFrame. It's this class that will take said
      output and format it into the HandlerResponse instance that MindsDB core expects.

    - `learn_process` method: handles async dispatch of the `learn` method in an engine, as well as registering all
      models inside of the internal MindsDB registry.

    - `predict_process` method: handles async dispatch of the `predict` method in an engine.

"""

import datetime as dt
import traceback
import importlib
from typing import Optional

import pandas as pd

from mindsdb_sql import parse_sql
from mindsdb_sql.parser.ast.base import ASTNode
from mindsdb_sql.parser.ast import Identifier, Select, Show, Star, NativeQuery

from mindsdb.integrations.utilities.utils import make_sql_session, get_where_data
from mindsdb.utilities.config import Config
import mindsdb.interfaces.storage.db as db
from mindsdb.integrations.libs.response import (
    HandlerResponse as Response,
    RESPONSE_TYPE
)
from mindsdb import __version__ as mindsdb_version
from mindsdb.utilities.hooks import after_predict as after_predict_hook
from mindsdb.interfaces.model.model_controller import ModelController
from mindsdb.interfaces.model.functions import (
    get_model_record
)
from mindsdb.api.mysql.mysql_proxy.classes.sql_query import SQLQuery
from mindsdb.integrations.libs.const import PREDICTOR_STATUS
from mindsdb.integrations.utilities.processes import HandlerProcess
from mindsdb.utilities.functions import mark_process
from mindsdb.integrations.utilities.utils import format_exception_error
from mindsdb.interfaces.database.database import DatabaseController
from mindsdb.interfaces.storage.model_fs import ModelStorage, HandlerStorage
from mindsdb.utilities.context import context as ctx
from mindsdb.interfaces.model.functions import get_model_records

from .ml_handler_proc import MLHandlerWrapper, MLHandlerPersistWrapper

import torch.multiprocessing as mp
mp.get_context('spawn')


@mark_process(name='learn')
def learn_process(class_path, context_dump, integration_id,
                  predictor_id, data_integration_ref, fetch_data_query,
                  project_name, problem_definition, set_active,
                  base_predictor_id=None):
    ctx.load(context_dump)
    db.init()

    predictor_record = db.Predictor.query.with_for_update().get(predictor_id)

    try:
        target = problem_definition['target']
        training_data_df = None

        database_controller = DatabaseController()

        sql_session = make_sql_session()
        if data_integration_ref is not None:
            if data_integration_ref['type'] == 'integration':
                integration_name = database_controller.get_integration(data_integration_ref['id'])['name']
                query = Select(
                    targets=[Star()],
                    from_table=NativeQuery(
                        integration=Identifier(integration_name),
                        query=fetch_data_query
                    )
                )
                sqlquery = SQLQuery(query, session=sql_session)
            elif data_integration_ref['type'] == 'view':
                project = database_controller.get_project(project_name)
                query_ast = parse_sql(fetch_data_query, dialect='mindsdb')
                view_query_ast = project.query_view(query_ast)
                sqlquery = SQLQuery(view_query_ast, session=sql_session)

            result = sqlquery.fetch(view='dataframe')
            training_data_df = result['result']

        training_data_columns_count, training_data_rows_count = 0, 0
        if training_data_df is not None:
            training_data_columns_count = len(training_data_df.columns)
            training_data_rows_count = len(training_data_df)

            if target not in training_data_df.columns:
                raise Exception(
                    f'Prediction target "{target}" not found in training dataframe: {list(training_data_df.columns)}')

        predictor_record.training_data_columns_count = training_data_columns_count
        predictor_record.training_data_rows_count = training_data_rows_count
        db.session.commit()

        module_name, class_name = class_path
        module = importlib.import_module(module_name)
        HandlerClass = getattr(module, class_name)

        handlerStorage = HandlerStorage(integration_id)
        modelStorage = ModelStorage(predictor_id)

        ml_handler = HandlerClass(
            engine_storage=handlerStorage,
            model_storage=modelStorage,
        )

        # create new model
        if base_predictor_id is None:
            ml_handler.create(target, df=training_data_df, args=problem_definition)

        # adjust (partially train) existing model
        else:
            # load model from previous version, use it as starting point
            problem_definition['base_model_id'] = base_predictor_id
            ml_handler.update(df=training_data_df, args=problem_definition)

        predictor_record.status = PREDICTOR_STATUS.COMPLETE
        db.session.commit()
        # if retrain and set_active after success creation
        if set_active is True:
            models = get_model_records(
                name=predictor_record.name,
                project_id=predictor_record.project_id,
                active=None
            )
            for model in models:
                model.active = False
            models = [x for x in models if x.status == PREDICTOR_STATUS.COMPLETE]
            models.sort(key=lambda x: x.created_at)
            models[-1].active = True
    except Exception as e:
        print(traceback.format_exc())
        error_message = format_exception_error(e)

        predictor_record.data = {"error": error_message}
        predictor_record.status = PREDICTOR_STATUS.ERROR
        db.session.commit()

    predictor_record.training_stop_at = dt.datetime.now()
    db.session.commit()


class BaseMLEngineExec:

    def __init__(self, name, **kwargs):
        """
        ML handler interface converter
        """  # noqa

        self.name = name
        self.config = Config()
        self.handler_controller = kwargs.get('handler_controller')
        self.company_id = kwargs.get('company_id')
        self.fs_store = kwargs.get('file_storage')
        self.storage_factory = kwargs.get('storage_factory')
        self.integration_id = kwargs.get('integration_id')
        self.execution_method = kwargs.get('execution_method')

        self.model_controller = ModelController()

        self.database_controller = DatabaseController()

        self.parser = parse_sql
        self.dialect = 'mindsdb'

        self.is_connected = True

        self.handler_class = kwargs['handler_class']

    def get_ml_handler(self, predictor_id=None):
        # returns instance or wrapper over it

        integration_id = self.integration_id

        class_path = [self.handler_class.__module__, self.handler_class.__name__]

        if self.execution_method == 'subprocess':
            handler = MLHandlerWrapper()

            handler.init_handler(class_path, integration_id, predictor_id, ctx.dump())
            return handler

        elif self.execution_method == 'subprocess_keep':
            handler = MLHandlerPersistWrapper()

            handler.init_handler(class_path, integration_id, predictor_id, ctx.dump())
            return handler

        elif self.execution_method == 'remote':
            raise NotImplementedError()

        else:
            handlerStorage = HandlerStorage(integration_id)
            modelStorage = ModelStorage(predictor_id)

            ml_handler = self.handler_class(
                engine_storage=handlerStorage,
                model_storage=modelStorage,
            )
            return ml_handler

    def get_tables(self) -> Response:
        """ Returns all models currently registered that belong to the ML engine."""
        all_models = self.model_controller.get_models(integration_id=self.integration_id)
        all_models_names = [[x['name']] for x in all_models]
        response = Response(
            RESPONSE_TYPE.TABLE,
            pd.DataFrame(
                all_models_names,
                columns=['table_name']
            )
        )
        return response

    def get_columns(self, table_name: str) -> Response:
        """ Retrieves standard info about a model, e.g. data types. """  # noqa
        predictor_record = get_model_record(name=table_name, ml_handler_name=self.name)
        if predictor_record is None:
            return Response(
                RESPONSE_TYPE.ERROR,
                error_message=f"Error: model '{table_name}' does not exist!"
            )

        data = []
        if predictor_record.dtype_dict is not None:
            for key, value in predictor_record.dtype_dict.items():
                data.append((key, value))
        result = Response(
            RESPONSE_TYPE.TABLE,
            pd.DataFrame(
                data,
                columns=['COLUMN_NAME', 'DATA_TYPE']
            )
        )
        return result

    def native_query(self, query: str) -> Response:
        """ Intakes a raw SQL query and returns the answer given by the ML engine. """
        query_ast = self.parser(query, dialect=self.dialect)
        return self.query(query_ast)

    def query(self, query: ASTNode) -> Response:
        """ Intakes a pre-parsed SQL query (via `mindsdb_sql`) and returns the answer given by the ML engine. """
        statement = query

        if type(statement) == Show:
            if statement.category.lower() == 'tables':
                return self.get_tables()
            else:
                response = Response(
                    RESPONSE_TYPE.ERROR,
                    error_message=f"Cant determine how to show '{statement.category}'"
                )
            return response
        elif type(statement) == Select:
            model_name = statement.from_table.parts[-1]
            where_data = get_where_data(statement.where)
            predictions = self.predict(model_name, where_data)
            return Response(
                RESPONSE_TYPE.TABLE,
                data_frame=pd.DataFrame(predictions)
            )
        else:
            raise Exception(f"Query type {type(statement)} not supported")

    def learn(
        self, model_name, project_name,
        data_integration_ref=None,
        fetch_data_query=None,
        problem_definition=None,
        join_learn_process=False,
        label=None,
        version=1,
        is_retrain=False,
        set_active=True,
    ):
        # TODO move to model_controller
        """ Trains a model given some data-gathering SQL statement. """

        target = problem_definition['target']

        project = self.database_controller.get_project(name=project_name)

        # handler-side validation
        if hasattr(self.handler_class, 'create_validation'):
            self.handler_class.create_validation(target, args=problem_definition)

        predictor_record = db.Predictor(
            company_id=ctx.company_id,
            name=model_name,
            integration_id=self.integration_id,
            data_integration_ref=data_integration_ref,
            fetch_data_query=fetch_data_query,
            mindsdb_version=mindsdb_version,
            to_predict=target,
            learn_args=problem_definition,
            data={'name': model_name},
            project_id=project.id,
            training_data_columns_count=None,
            training_data_rows_count=None,
            training_start_at=dt.datetime.now(),
            status=PREDICTOR_STATUS.GENERATING,
            label=label,
            version=version,
            active=(not is_retrain),  # if create then active
        )

        db.session.add(predictor_record)
        db.session.commit()

        class_path = [self.handler_class.__module__, self.handler_class.__name__]

        p = HandlerProcess(
            learn_process,
            class_path,
            ctx.dump(),
            self.integration_id,
            predictor_record.id,
            data_integration_ref,
            fetch_data_query,
            project_name,
            problem_definition,
            set_active
        )
        p.start()
        if join_learn_process is True:
            p.join()

    def predict(self, model_name: str, data: list, pred_format: str = 'dict',
                project_name: str = None, version=None, params: dict = None):
        """ Generates predictions with some model and input data. """
        if isinstance(data, dict):
            data = [data]
        df = pd.DataFrame(data)
        predictor_record = get_model_record(
            name=model_name, ml_handler_name=self.name, project_name=project_name,
            version=version
        )
        if predictor_record is None:
            if version is not None:
                model_name = f'{model_name}.{version}'
            raise Exception(f"Error: model '{model_name}' does not exists!")

        ml_handler = self.get_ml_handler(predictor_record.id)

        args = {
            'pred_format': pred_format,
            'predict_params': {} if params is None else params
        }
        # FIXME
        if self.handler_class.__name__ == 'LightwoodHandler':
            args['code'] = predictor_record.code
            args['target'] = predictor_record.to_predict[0]
            args['dtype_dict'] = predictor_record.dtype_dict
            args['learn_args'] = predictor_record.learn_args

        predictions = ml_handler.predict(df, args)

        ml_handler.close()

        columns_dtypes = dict(predictions.dtypes)
        # mdb indexes
        if '__mindsdb_row_id' not in predictions.columns and '__mindsdb_row_id' in df.columns:
            predictions['__mindsdb_row_id'] = df['__mindsdb_row_id']

        predictions = predictions.to_dict(orient='records')

        after_predict_hook(
            company_id=self.company_id,
            predictor_id=predictor_record.id,
            rows_in_count=df.shape[0],
            columns_in_count=df.shape[1],
            rows_out_count=len(predictions)
        )
<<<<<<< HEAD
        return predictions, columns_dtypes
=======
        return predictions

    def update(
            self, model_name, project_name, version,
            data_integration_ref=None,
            fetch_data_query=None,
            join_learn_process=False,
            label=None,
            set_active=True,
            args: Optional[dict] = None
    ):
        # generate new record from latest version as starting point
        project = self.database_controller.get_project(name=project_name)
        predictor_records = get_model_records(
            active=None,
            name=model_name,
        )
        predictor_records = [
            x for x in predictor_records
            if x.training_stop_at is not None
        ]
        predictor_records.sort(key=lambda x: x.training_stop_at, reverse=True)

        base_predictor_record = predictor_records[0]

        predictor_record = db.Predictor(
            company_id=ctx.company_id,
            name=model_name,
            integration_id=self.integration_id,
            data_integration_ref=data_integration_ref,
            fetch_data_query=fetch_data_query,
            mindsdb_version=mindsdb_version,
            to_predict=base_predictor_record.to_predict,
            learn_args=base_predictor_record.learn_args,
            data={'name': model_name},
            project_id=project.id,
            training_data_columns_count=None,
            training_data_rows_count=None,
            training_start_at=dt.datetime.now(),
            status=PREDICTOR_STATUS.GENERATING,
            label=label,
            version=version,
            active=False
        )

        db.session.add(predictor_record)
        db.session.commit()

        class_path = [self.handler_class.__module__, self.handler_class.__name__]

        p = HandlerProcess(
            learn_process,
            class_path,
            ctx.dump(),
            self.integration_id,
            predictor_record.id,
            data_integration_ref,
            fetch_data_query,
            project_name,
            predictor_record.learn_args,
            set_active,
            base_predictor_record.id,
        )
        p.start()
        if join_learn_process is True:
            p.join()
>>>>>>> ebbe0817
<|MERGE_RESOLUTION|>--- conflicted
+++ resolved
@@ -386,10 +386,7 @@
             columns_in_count=df.shape[1],
             rows_out_count=len(predictions)
         )
-<<<<<<< HEAD
         return predictions, columns_dtypes
-=======
-        return predictions
 
     def update(
             self, model_name, project_name, version,
@@ -454,5 +451,4 @@
         )
         p.start()
         if join_learn_process is True:
-            p.join()
->>>>>>> ebbe0817
+            p.join()