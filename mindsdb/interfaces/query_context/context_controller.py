from typing import List

import pandas as pd

from mindsdb_sql.parser.ast import ASTNode

from mindsdb.interfaces.storage import db
from mindsdb.utilities.context import context as ctx

from .last_query import LastQuery


class QueryContextController:
    IGNORE_CONTEXT = '<IGNORE>'

    def handle_db_context_vars(self, query: ASTNode, dn, session) -> tuple:
        """
        Check context variables in query and replace them with values.
        Should be used before exec query in database.

        Input:
        - query: input query
        - params are used to find current values of context variables
          - dn: datanode
          - session: mindsdb server session

        Returns:
         - query with replaced context variables
         - callback to call with result of the query. it is used to update context variables

        """
        context_name = self.get_current_context()

        l_query = LastQuery(query)
        if l_query.query is None:
            # no last keyword, exit
            return query, None

        if context_name == self.IGNORE_CONTEXT:
            # return with empty constants
            return l_query.query, None

        query_str = l_query.to_string()

        rec = self.__get_context_record(context_name, query_str)

        if rec is None or len(rec.values) == 0:
            values = self.__get_init_last_values(l_query, dn, session)
            if rec is None:
                self.__add_context_record(context_name, query_str, values)
            else:
                rec.values = values
        else:
            values = rec.values

        db.session.commit()

        query_out = l_query.apply_values(values)

        def callback(data, columns_info):
            self._result_callback(l_query, context_name, query_str, data, columns_info)

        return query_out, callback

    def _result_callback(self, l_query: LastQuery,
                         context_name: str, query_str: str,
                         data: List[dict], columns_info: list):
        """
        This function handlers result from executed query and updates context variables with new values

        Input
        - l_query: LastQuery object
        - To identify context:
          - context_name: name of the context
          - query_str: rendered query to search in context table
        - result of the query
          - data: list of dicts
          - columns_info: list

        """
        if len(data) == 0:
            return

        df = pd.DataFrame(data)
        values = {}
        # get max values
        for info in l_query.get_last_columns():
            target_idx = info['target_idx']
            if target_idx is not None:
                # get by index
                col_name = columns_info[target_idx]['name']
            else:
                col_name = info['column_name']
                # get by name
            if col_name not in df:
                continue

<<<<<<< HEAD
            column_values = df[col_name]
=======
            column_values = df[col_name].dropna()
>>>>>>> 30697a81
            try:
                value = max(column_values)
            except (TypeError, ValueError):
                try:
<<<<<<< HEAD
                    # try to convert to str
                    value = max(map(str, column_values))
                except (TypeError, ValueError):
                    continue
=======
                    # try to convert to float
                    value = max(map(float, column_values))
                except (TypeError, ValueError):
                    try:
                        # try to convert to str
                        value = max(map(str, column_values))
                    except (TypeError, ValueError):
                        continue
>>>>>>> 30697a81

            if value is not None:
                values[info['table_name']] = {info['column_name']: value}

        self.__update_context_record(context_name, query_str, values)

    def drop_query_context(self, object_type: str, object_id: int):
        """
        Drop context for object
        :param object_type: type of the object
        :param object_id: id
        """

        context_name = self.gen_context_name(object_type, object_id)
        for rec in db.session.query(db.QueryContext).filter_by(
            context_name=context_name,
            company_id=ctx.company_id
        ).all():
            db.session.delete(rec)
        db.session.commit()

    def __get_init_last_values(self, l_query: LastQuery, dn, session) -> dict:
        """
        Gets current last values for query.
        Creates and executes query for it:
           'select <col> from <table> order by <col> desc limit 1"
        """
        last_values = {}
        for query, info in l_query.get_init_queries():

            data, columns_info = dn.query(
                query=query,
                session=session
            )

            if len(data) == 0:
                value = None
            else:
                value = list(data[0].values())[0]
            if value is not None:
                last_values[info['table_name']] = {info['column_name']: value}

        return last_values

    # Context

    def get_current_context(self) -> str:
        """
        returns current context name
        """
        try:
            context_stack = ctx.context_stack or []
        except AttributeError:
            context_stack = []
        if len(context_stack) > 0:
            return context_stack[-1]
        else:
            return ''

    def set_context(self, object_type: str = None, object_id: int = None):
        """
        Updates current context name, using object name and id
        Previous context names are stored on lower levels of stack
        """
        try:
            context_stack = ctx.context_stack or []
        except AttributeError:
            context_stack = []
        context_stack.append(self.gen_context_name(object_type, object_id))
        ctx.context_stack = context_stack

    def release_context(self, object_type: str = None, object_id: int = None):
        """
        Removed current context (defined by object type and id) and restored previous one
        """
        try:
            context_stack = ctx.context_stack or []
        except AttributeError:
            context_stack = []
        if len(context_stack) == 0:
            return
        context_name = self.gen_context_name(object_type, object_id)
        if context_stack[-1] == context_name:
            context_stack.pop()
        ctx.context_stack = context_stack

    def gen_context_name(self, object_type: str, object_id: int) -> str:
        """
        Generated name of the context according to object type and name
        :return: context name
        """

        if object_type is None:
            return ''
        if object_id is not None:
            object_type += '-' + str(object_id)
        return object_type

    def get_context_vars(self, object_type: str, object_id: int) -> List[dict]:
        """
        Return variables stored in context (defined by object type and id)

        :return: list of all context variables related to context name how they stored in context table
        """
        context_name = self.gen_context_name(object_type, object_id)
        vars = []
        for rec in db.session.query(db.QueryContext).filter_by(
            context_name=context_name,
            company_id=ctx.company_id
        ):
            if rec.values is not None:
                vars.append(rec.values)

        return vars

    # DB
    def __get_context_record(self, context_name: str, query_str: str) -> db.QueryContext:
        """
        Find and return record for context and query string
        """

        return db.session.query(db.QueryContext).filter_by(
            query=query_str,
            context_name=context_name,
            company_id=ctx.company_id
        ).first()

    def __add_context_record(self, context_name: str, query_str: str, values: dict) -> db.QueryContext:
        """
        Creates record (for context and query string) with values and returns it
        """
        rec = db.QueryContext(
            query=query_str,
            context_name=context_name,
            company_id=ctx.company_id,
            values=values)
        db.session.add(rec)
        return rec

    def __update_context_record(self, context_name: str, query_str: str, values: dict):
        """
        Updates context record with new values
        """
        rec = self.__get_context_record(context_name, query_str)
        rec.values = values
        db.session.commit()


query_context_controller = QueryContextController()<|MERGE_RESOLUTION|>--- conflicted
+++ resolved
@@ -95,21 +95,11 @@
             if col_name not in df:
                 continue
 
-<<<<<<< HEAD
-            column_values = df[col_name]
-=======
             column_values = df[col_name].dropna()
->>>>>>> 30697a81
             try:
                 value = max(column_values)
             except (TypeError, ValueError):
                 try:
-<<<<<<< HEAD
-                    # try to convert to str
-                    value = max(map(str, column_values))
-                except (TypeError, ValueError):
-                    continue
-=======
                     # try to convert to float
                     value = max(map(float, column_values))
                 except (TypeError, ValueError):
@@ -118,7 +108,6 @@
                         value = max(map(str, column_values))
                     except (TypeError, ValueError):
                         continue
->>>>>>> 30697a81
 
             if value is not None:
                 values[info['table_name']] = {info['column_name']: value}
