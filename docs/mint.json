--- conflicted
+++ resolved
@@ -124,11 +124,8 @@
         {
           "group": "Applications",
           "pages": [
-<<<<<<< HEAD
+            "app-integrations/github",
             "app-integrations/gmail",
-=======
-            "app-integrations/github",
->>>>>>> 3528451f
             "app-integrations/twitter"
           ]
         },
